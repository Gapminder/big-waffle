--- conflicted
+++ resolved
@@ -198,11 +198,7 @@
     const columnDefs = csvColumns.reduce((statement, columnName) => {
       const def = this._schema[columnName]
       if (!def) {
-<<<<<<< HEAD
-        throw new Error(`Dataset packaging error: no type for ${columnName} found in ${this.name}`)
-=======
         throw new Error(`DDF schema related to ${path} seems wrong!`)
->>>>>>> 43f54b86
       }
       let type = def.sqlType
       if (type === `JSON`) { // JSON type is not supported for CSV files
